--- conflicted
+++ resolved
@@ -62,13 +62,8 @@
     title="MarzbanAPI",
     description="Unified GUI Censorship Resistant Solution Powered by Xray",
     version=__version__,
-<<<<<<< HEAD
     lifespan=lifespan,
-    docs_url="/docs" if DOCS else None,
-    redoc_url="/redoc" if DOCS else None,
-=======
     openapi_url="/openapi.json" if DOCS else None,
->>>>>>> a22ad780
 )
 
 scheduler = BackgroundScheduler({"apscheduler.job_defaults.max_instances": 20}, timezone="UTC")
