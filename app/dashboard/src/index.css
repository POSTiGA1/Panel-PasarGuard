@tailwind base;
@tailwind components;
@tailwind utilities;

@layer base {
	:root {
		--background: 0 0% 100%;
		--foreground: 0 0% 3.9%;
		--card: 0 0% 100%;
		--card-foreground: 0 0% 3.9%;
		--popover: 0 0% 100%;
		--popover-foreground: 0 0% 3.9%;
		--primary: 211 57% 51%;
		--primary-foreground: 0 0% 98%;
		--secondary: 0 0% 96.1%;
		--secondary-foreground: 0 0% 9%;
		--muted: 0 0% 96.1%;
		--muted-foreground: 0 0% 45.1%;
		--accent: 0 0% 96.1%;
		--accent-foreground: 0 0% 9%;
		--destructive: 0 84.2% 60.2%;
		--destructive-foreground: 0 0% 98%;
		--border: 0 0% 86%;
		--input: 0 0% 86%;
		--ring: 211 57% 51%;
		--chart-1: 221.2 83.2% 53.3%;
		--chart-2: 212 95% 68%;
		--chart-3: 216 92% 60%;
		--chart-4: 210 98% 78%;
		--chart-5: 212 97% 87%;
		--radius: 0.5rem;
		--sidebar-background: 0 0% 98%;
		--sidebar-foreground: 240 5.3% 26.1%;
		--sidebar-primary: 240 5.9% 10%;
		--sidebar-primary-foreground: 0 0% 98%;
		--sidebar-accent: 240 4.8% 95.9%;
		--sidebar-accent-foreground: 240 5.9% 10%;
		--sidebar-border: 220 13% 91%;
		--sidebar-ring: 217.2 91.2% 59.8%;
	}

<<<<<<< HEAD
  .dark {
    --chart-1: 221.2 83.2% 53.3%;
    --chart-2: 212 95% 68%;
    --chart-3: 216 92% 60%;
    --chart-4: 210 98% 78%;
    --chart-5: 212 97% 87%;
    --background: 240 2% 12%;
    --foreground: 0 0% 98%;
    --muted: 0 0% 14.9%;
    --muted-foreground: 0 0% 63.9%;
    --card: 240 2% 11.5%;
    --card-foreground: var(--foreground);
    --popover: var(--background);
    --popover-foreground: var(--foreground);
    --border: 0 0% 18%;
    --input: 240 2% 24.5%;
    --input-placeholder: 0 0 60%;
    --primary: 216 46% 53%;
    --primary-foreground: 0 0% 5%;
    --secondary: 216 46% 53%;
    --secondary-foreground: 0 0% 5%;
    --accent: 240 4% 16%;
    --accent-foreground: 0 0% 98%;
    --destructive: 0 72% 51%;
    --destructive-foreground: 210 40% 98%;
    --ring: 215 16% 47%;
    --hover-primary: 216 41% 49%;
    --hover-secondary: 216 41% 49%;
    --hover-destructive: 0 84% 60%;
    --success: 142 76% 36%;
    --hover-success: 142 72% 29%;
    --border-destructive-50: 0 72% 51%;
    --bg-destructive-10: 0 72% 51%;
    --hover-destructive-20: 0 72% 51%;
    --bg-muted-50: 210 40% 96%;
    --bg-accent-50: 210 40% 96%;
    --bg-muted-40: 210 40% 96%;
    --border-muted-40: 210 40% 96%;
    --sidebar-background: 240 2% 11%;
    --sidebar-foreground: 0 0 71%;
    --sidebar-primary: 0 100% 81%;
    --sidebar-primary-foreground: 0 0% 98%;
    --sidebar-accent: var(--accent);
    --sidebar-accent-foreground: var(--accent-foreground);
    --sidebar-border: 0 0% 20% / 0.8;
    --sidebar-ring: 0 0% 64%;
    --sidebar-foreground-70: 0 0% 98%;
    --neon-green: 81 96% 55%;
    --background-custom: 240 4% 8%;
  }
=======
	.dark {
		--chart-1: 221.2 83.2% 53.3%;
		--chart-2: 212 95% 68%;
		--chart-3: 216 92% 60%;
		--chart-4: 210 98% 78%;
		--chart-5: 212 97% 87%;
		--background: 240 2% 11%;
		--foreground: 0 0% 98%;
		--muted: 0 0% 14.9%;
		--muted-foreground: 0 0% 63.9%;
		--card: 240 2% 11.5%;
		--card-foreground: var(--foreground);
		--popover: var(--background);
		--popover-foreground: var(--foreground);
		--border: 0 0% 18%;
		--input: 240 2% 11.5%;
		--input-placeholder: 0 0 30%;
		--primary: 216 46% 53%;
		--primary-foreground: 0 0% 5%;
		--secondary: 216 46% 53%;
		--secondary-foreground: 0 0% 5%;
		--accent: 240 4% 16%;
		--accent-foreground: 0 0% 98%;
		--destructive: 0 72% 51%;
		--destructive-foreground: 210 40% 98%;
		--ring: 215 16% 47%;
		--hover-primary: 216 41% 49%;
		--hover-secondary: 216 41% 49%;
		--hover-destructive: 0 84% 60%;
		--success: 142 76% 36%;
		--hover-success: 142 72% 29%;
		--border-destructive-50: 0 72% 51%;
		--bg-destructive-10: 0 72% 51%;
		--hover-destructive-20: 0 72% 51%;
		--bg-muted-50: 210 40% 96%;
		--bg-accent-50: 210 40% 96%;
		--bg-muted-40: 210 40% 96%;
		--border-muted-40: 210 40% 96%;
		--sidebar-background: 240 2% 11%;
		--sidebar-foreground: 0 0 71%;
		--sidebar-primary: 0 100% 81%;
		--sidebar-primary-foreground: 0 0% 98%;
		--sidebar-accent: var(--accent);
		--sidebar-accent-foreground: var(--accent-foreground);
		--sidebar-border: 0 0% 20% / 0.8;
		--sidebar-ring: 0 0% 64%;
		--sidebar-foreground-70: 0 0% 98%;
		--neon-green: 81 96% 55%;
		--background-custom: 240 4% 8%;
	}
>>>>>>> 5e8360d6
}

@layer base {
	* {
		@apply border-border;
	}

	body {
		@apply bg-background text-foreground font-body;
	}

	::-webkit-scrollbar {
		@apply w-2;
	}

	::-webkit-scrollbar-track {
		@apply bg-background;
	}

	::-webkit-scrollbar-thumb {
		@apply h-0.5 bg-neutral-300 dark:bg-neutral-800 rounded-full;
	}
}<|MERGE_RESOLUTION|>--- conflicted
+++ resolved
@@ -39,58 +39,6 @@
 		--sidebar-ring: 217.2 91.2% 59.8%;
 	}
 
-<<<<<<< HEAD
-  .dark {
-    --chart-1: 221.2 83.2% 53.3%;
-    --chart-2: 212 95% 68%;
-    --chart-3: 216 92% 60%;
-    --chart-4: 210 98% 78%;
-    --chart-5: 212 97% 87%;
-    --background: 240 2% 12%;
-    --foreground: 0 0% 98%;
-    --muted: 0 0% 14.9%;
-    --muted-foreground: 0 0% 63.9%;
-    --card: 240 2% 11.5%;
-    --card-foreground: var(--foreground);
-    --popover: var(--background);
-    --popover-foreground: var(--foreground);
-    --border: 0 0% 18%;
-    --input: 240 2% 24.5%;
-    --input-placeholder: 0 0 60%;
-    --primary: 216 46% 53%;
-    --primary-foreground: 0 0% 5%;
-    --secondary: 216 46% 53%;
-    --secondary-foreground: 0 0% 5%;
-    --accent: 240 4% 16%;
-    --accent-foreground: 0 0% 98%;
-    --destructive: 0 72% 51%;
-    --destructive-foreground: 210 40% 98%;
-    --ring: 215 16% 47%;
-    --hover-primary: 216 41% 49%;
-    --hover-secondary: 216 41% 49%;
-    --hover-destructive: 0 84% 60%;
-    --success: 142 76% 36%;
-    --hover-success: 142 72% 29%;
-    --border-destructive-50: 0 72% 51%;
-    --bg-destructive-10: 0 72% 51%;
-    --hover-destructive-20: 0 72% 51%;
-    --bg-muted-50: 210 40% 96%;
-    --bg-accent-50: 210 40% 96%;
-    --bg-muted-40: 210 40% 96%;
-    --border-muted-40: 210 40% 96%;
-    --sidebar-background: 240 2% 11%;
-    --sidebar-foreground: 0 0 71%;
-    --sidebar-primary: 0 100% 81%;
-    --sidebar-primary-foreground: 0 0% 98%;
-    --sidebar-accent: var(--accent);
-    --sidebar-accent-foreground: var(--accent-foreground);
-    --sidebar-border: 0 0% 20% / 0.8;
-    --sidebar-ring: 0 0% 64%;
-    --sidebar-foreground-70: 0 0% 98%;
-    --neon-green: 81 96% 55%;
-    --background-custom: 240 4% 8%;
-  }
-=======
 	.dark {
 		--chart-1: 221.2 83.2% 53.3%;
 		--chart-2: 212 95% 68%;
@@ -141,7 +89,6 @@
 		--neon-green: 81 96% 55%;
 		--background-custom: 240 4% 8%;
 	}
->>>>>>> 5e8360d6
 }
 
 @layer base {
