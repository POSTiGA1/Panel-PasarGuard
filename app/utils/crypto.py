--- conflicted
+++ resolved
@@ -28,22 +28,11 @@
     cert.gmtime_adj_notAfter(100 * 365 * 24 * 60 * 60)
     cert.set_issuer(cert.get_subject())
     cert.set_pubkey(k)
-<<<<<<< HEAD
-    cert.sign(k, "sha512")
+    cert.sign(k, 'sha512')
     cert_pem = crypto.dump_certificate(crypto.FILETYPE_PEM, cert).decode("utf-8")
     key_pem = crypto.dump_privatekey(crypto.FILETYPE_PEM, k).decode("utf-8")
 
-    return {"cert": cert_pem, "key": key_pem}
-=======
-    cert.sign(k, 'sha512')
-    cert_pem = crypto.dump_certificate(
-        crypto.FILETYPE_PEM, cert).decode("utf-8")
-    key_pem = crypto.dump_privatekey(crypto.FILETYPE_PEM, k).decode("utf-8")
-
-    return {
-        "cert": cert_pem,
-        "key": key_pem
-    }
+    return { "cert": cert_pem, "key": key_pem }
 
 
 def add_base64_padding(b64_string: str) -> str:
@@ -89,5 +78,4 @@
         return public_key_b64
 
     except (ValueError, binascii.Error):
-        raise ValueError("Invalid private key.")
->>>>>>> a22ad780
+        raise ValueError("Invalid private key.")