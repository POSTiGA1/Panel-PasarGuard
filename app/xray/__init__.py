from random import randint
from typing import Dict

from app import app
from app.models.host import ProxyHostSecurity
from app.utils.store import DictStorage
from app.utils.system import check_port
from app.xray import operations
from app.xray.config import XRayConfig
from app.xray.core import XRayCore
from app.xray.node import XRayNode
from config import XRAY_ASSETS_PATH, XRAY_EXECUTABLE_PATH, XRAY_JSON
from xray_api import XRay as XRayAPI
from xray_api import exceptions, types
from xray_api import exceptions as exc

core = XRayCore(XRAY_EXECUTABLE_PATH, XRAY_ASSETS_PATH)

# Search for a free API port
try:
    for api_port in range(randint(10000, 60000), 65536):
        if not check_port(api_port):
            break
finally:
    config = XRayConfig(XRAY_JSON, api_port=api_port)
    del api_port

api = XRayAPI(config.api_host, config.api_port)

nodes: Dict[int, XRayNode] = {}


@DictStorage
def hosts(storage: dict):
    from app.db import GetDB, crud

    storage.clear()
    with GetDB() as db:
        db_hosts = crud.get_hosts(db)

        for host in db_hosts:
            if host.is_disabled or (config.get_inbound(host.inbound_tag) is None):
                continue

            storage[host.id] = {
                "remark": host.remark,
                "inbound_tag": host.inbound_tag,
                "address": [i.strip() for i in host.address.split(',')] if host.address else [],
                "port": host.port,
                "path": host.path if host.path else None,
                "sni": [i.strip() for i in host.sni.split(',')] if host.sni else [],
                "host": [i.strip() for i in host.host.split(',')] if host.host else [],
                "alpn": host.alpn.value,
                "fingerprint": host.fingerprint.value,
                # None means the tls is not specified by host itself and
                #  complies with its inbound's settings.
                "tls": None
                if host.security == ProxyHostSecurity.inbound_default
                else host.security.value,
                "allowinsecure": host.allowinsecure,
                "mux_enable": host.mux_enable,
                "fragment_setting": host.fragment_setting,
                "noise_setting": host.noise_setting,
                "random_user_agent": host.random_user_agent,
            }


<<<<<<< HEAD
@app.on_event("startup")
def on_startup():
    hosts.update()
=======
            storage[inbound_tag] = [
                {
                    "remark": host.remark,
                    "address": [i.strip() for i in host.address.split(',')] if host.address else [],
                    "port": host.port,
                    "path": host.path if host.path else None,
                    "sni": [i.strip() for i in host.sni.split(',')] if host.sni else [],
                    "host": [i.strip() for i in host.host.split(',')] if host.host else [],
                    "alpn": host.alpn.value,
                    "fingerprint": host.fingerprint.value,
                    # None means the tls is not specified by host itself and
                    #  complies with its inbound's settings.
                    "tls": None
                    if host.security == ProxyHostSecurity.inbound_default
                    else host.security.value,
                    "allowinsecure": host.allowinsecure,
                    "mux_enable": host.mux_enable,
                    "fragment_setting": host.fragment_setting,
                    "noise_setting": host.noise_setting,
                    "random_user_agent": host.random_user_agent,
                    "use_sni_as_host": host.use_sni_as_host,
                } for host in inbound_hosts if not host.is_disabled
            ]
>>>>>>> 216e81ca


__all__ = [
    "config",
    "hosts",
    "core",
    "api",
    "nodes",
    "operations",
    "exceptions",
    "exc",
    "types",
    "XRayConfig",
    "XRayCore",
    "XRayNode",
]<|MERGE_RESOLUTION|>--- conflicted
+++ resolved
@@ -62,38 +62,13 @@
                 "fragment_setting": host.fragment_setting,
                 "noise_setting": host.noise_setting,
                 "random_user_agent": host.random_user_agent,
+                "use_sni_as_host": host.use_sni_as_host,
             }
 
 
-<<<<<<< HEAD
 @app.on_event("startup")
 def on_startup():
     hosts.update()
-=======
-            storage[inbound_tag] = [
-                {
-                    "remark": host.remark,
-                    "address": [i.strip() for i in host.address.split(',')] if host.address else [],
-                    "port": host.port,
-                    "path": host.path if host.path else None,
-                    "sni": [i.strip() for i in host.sni.split(',')] if host.sni else [],
-                    "host": [i.strip() for i in host.host.split(',')] if host.host else [],
-                    "alpn": host.alpn.value,
-                    "fingerprint": host.fingerprint.value,
-                    # None means the tls is not specified by host itself and
-                    #  complies with its inbound's settings.
-                    "tls": None
-                    if host.security == ProxyHostSecurity.inbound_default
-                    else host.security.value,
-                    "allowinsecure": host.allowinsecure,
-                    "mux_enable": host.mux_enable,
-                    "fragment_setting": host.fragment_setting,
-                    "noise_setting": host.noise_setting,
-                    "random_user_agent": host.random_user_agent,
-                    "use_sni_as_host": host.use_sni_as_host,
-                } for host in inbound_hosts if not host.is_disabled
-            ]
->>>>>>> 216e81ca
 
 
 __all__ = [
