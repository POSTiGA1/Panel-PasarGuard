from enum import Enum
from typing import List, Optional

from pydantic import ConfigDict, BaseModel, Field


class NodeStatus(str, Enum):
    connected = "connected"
    connecting = "connecting"
    error = "error"
    disabled = "disabled"


class NodeSettings(BaseModel):
    min_node_version: str = "v0.2.0"
    certificate: str


class Node(BaseModel):
    name: str
    address: str
    port: int = 62050
    api_port: int = 62051
    usage_coefficient: float = Field(gt=0, default=1.0)


class NodeCreate(Node):
<<<<<<< HEAD
    class Config:
        schema_extra = {
            "example": {
                "name": "DE node",
                "address": "192.168.1.1",
                "port": 62050,
                "api_port": 62051,
                "usage_coefficient": 1
            }
=======
    add_as_new_host: bool = True
    model_config = ConfigDict(json_schema_extra={
        "example": {
            "name": "DE node",
            "address": "192.168.1.1",
            "port": 62050,
            "api_port": 62051,
            "add_as_new_host": True,
            "usage_coefficient": 1
>>>>>>> 43256434
        }
    })


class NodeModify(Node):
    name: Optional[str] = Field(None, nullable=True)
    address: Optional[str] = Field(None, nullable=True)
    port: Optional[int] = Field(None, nullable=True)
    api_port: Optional[int] = Field(None, nullable=True)
    status: Optional[NodeStatus] = Field(None, nullable=True)
    usage_coefficient: Optional[float] = Field(None, nullable=True)
    model_config = ConfigDict(json_schema_extra={
        "example": {
            "name": "DE node",
            "address": "192.168.1.1",
            "port": 62050,
            "api_port": 62051,
            "status": "disabled",
            "usage_coefficient": 1.0
        }
    })


class NodeResponse(Node):
    id: int
    xray_version: Optional[str] = None
    status: NodeStatus
    message: Optional[str] = None
    model_config = ConfigDict(from_attributes=True)


class NodeUsageResponse(BaseModel):
    node_id: Optional[int] = None
    node_name: str
    uplink: int
    downlink: int


class NodesUsageResponse(BaseModel):
    usages: List[NodeUsageResponse]<|MERGE_RESOLUTION|>--- conflicted
+++ resolved
@@ -25,27 +25,13 @@
 
 
 class NodeCreate(Node):
-<<<<<<< HEAD
-    class Config:
-        schema_extra = {
-            "example": {
-                "name": "DE node",
-                "address": "192.168.1.1",
-                "port": 62050,
-                "api_port": 62051,
-                "usage_coefficient": 1
-            }
-=======
-    add_as_new_host: bool = True
     model_config = ConfigDict(json_schema_extra={
         "example": {
             "name": "DE node",
             "address": "192.168.1.1",
             "port": 62050,
             "api_port": 62051,
-            "add_as_new_host": True,
             "usage_coefficient": 1
->>>>>>> 43256434
         }
     })
 
