--- conflicted
+++ resolved
@@ -38,85 +38,6 @@
     "on_hold": ONHOLD_STATUS_TEXT,
 }
 
-<<<<<<< HEAD
-=======
-
-def get_v2ray_link(remark: str, address: str, inbound: dict, settings: dict):
-    if inbound["protocol"] == "vmess":
-        return V2rayShareLink.vmess(
-            remark=remark,
-            address=address,
-            port=inbound["port"],
-            id=settings["id"],
-            net=inbound["network"],
-            tls=inbound["tls"],
-            sni=inbound.get("sni", ""),
-            fp=inbound.get("fp", ""),
-            alpn=inbound.get("alpn", ""),
-            pbk=inbound.get("pbk", ""),
-            sid=inbound.get("sid", ""),
-            spx=inbound.get("spx", ""),
-            host=inbound["host"],
-            path=inbound["path"],
-            type=inbound["header_type"],
-            ais=inbound.get("ais", ""),
-            fs=inbound.get("fragment_setting", ""),
-        )
-
-    if inbound["protocol"] == "vless":
-        return V2rayShareLink.vless(
-            remark=remark,
-            address=address,
-            port=inbound["port"],
-            id=settings["id"],
-            flow=settings.get("flow", ""),
-            net=inbound["network"],
-            tls=inbound["tls"],
-            sni=inbound.get("sni", ""),
-            fp=inbound.get("fp", ""),
-            alpn=inbound.get("alpn", ""),
-            pbk=inbound.get("pbk", ""),
-            sid=inbound.get("sid", ""),
-            spx=inbound.get("spx", ""),
-            host=inbound["host"],
-            path=inbound["path"],
-            type=inbound["header_type"],
-            ais=inbound.get("ais", ""),
-            fs=inbound.get("fragment_setting", ""),
-        )
-
-    if inbound["protocol"] == "trojan":
-        return V2rayShareLink.trojan(
-            remark=remark,
-            address=address,
-            port=inbound["port"],
-            password=settings["password"],
-            flow=settings.get("flow", ""),
-            net=inbound["network"],
-            tls=inbound["tls"],
-            sni=inbound.get("sni", ""),
-            fp=inbound.get("fp", ""),
-            alpn=inbound.get("alpn", ""),
-            pbk=inbound.get("pbk", ""),
-            sid=inbound.get("sid", ""),
-            spx=inbound.get("spx", ""),
-            host=inbound["host"],
-            path=inbound["path"],
-            type=inbound["header_type"],
-            ais=inbound.get("ais", ""),
-            fs=inbound.get("fragment_setting", ""),
-        )
-
-    if inbound["protocol"] == "shadowsocks":
-        return V2rayShareLink.shadowsocks(
-            remark=remark,
-            address=address,
-            port=inbound["port"],
-            password=settings["password"],
-            method=settings["method"],
-        )
-
->>>>>>> 16ed7ec1
 
 def generate_v2ray_links(proxies: dict, inbounds: dict, extra_data: dict) -> list:
     format_variables = setup_format_variables(extra_data)
