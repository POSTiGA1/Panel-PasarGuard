--- conflicted
+++ resolved
@@ -172,11 +172,7 @@
 bash -c "$(curl -L https://github.com/XTLS/Xray-install/raw/main/install-release.sh)" @ install
 ```
 
-<<<<<<< HEAD
-Clone this project and install the dependencies (you need Python >= 3.12)
-=======
 Clone this project and install the dependencies (you need Python >= 3.12.7)
->>>>>>> fc57e8ab
 
 ```bash
 git clone https://github.com/Gozargah/Marzban.git
